--- conflicted
+++ resolved
@@ -78,9 +78,7 @@
 	return withLen, nil
 }
 
-<<<<<<< HEAD
-// CommunicationHandler is used to handle incoming updates
-=======
+// Send sends an update to the connection
 func Send(update *Update, dst net.Conn) error {
 	marshaledUpdate, err := update.Serialize()
 	if err != nil {
@@ -112,7 +110,7 @@
 	return nil
 }
 
->>>>>>> 5c78688d
+// CommunicationHandler is used to handle incoming updates
 func CommunicationHandler(src net.Conn, dst net.Conn, handler func(update *Update) error) {
 	defer src.Close()
 
