package filter

import (
	"encoding/binary"
	"encoding/json"
	"errors"
	"fmt"
	"io"
	"net"
	"net/http"
	"strings"
	"sync"
	"time"

	"cloud-gate/migration/migration"
	"cloud-gate/proxy/pkg/auth"
	"cloud-gate/proxy/pkg/config"
	"cloud-gate/proxy/pkg/cqlparser"
	"cloud-gate/proxy/pkg/frame"
	"cloud-gate/proxy/pkg/query"
	"cloud-gate/updates"

	"github.com/jpillora/backoff"
	log "github.com/sirupsen/logrus"
)

const (
	// TODO: Finalize queue size to use
	queueSize = 1000

	thresholdToRedirect = 5

	cassHdrLen = 9
	cassMaxLen = 268435456 // 256 MB, per spec

	maxQueryRetries = 5
	queryTimeout    = 2 * time.Second

	priorityUpdateSize = 50
)

type CQLProxy struct {
	Conf *config.Config

	sourceIP           string
	astraIP            string
	migrationServiceIP string
	migrationSession   net.Conn

	listeners []net.Listener

	queues         map[string]map[string]chan *query.Query
	queueLocks     map[string]map[string]*sync.Mutex
	tablePaused    map[string]map[string]bool
	queryResponses map[uint16]chan bool
	lock           *sync.Mutex

	astraSessions map[string]net.Conn

	outstandingQueries map[string]map[uint16]*frame.Frame
	outstandingUpdates map[string]chan bool
	migrationStatus    *migration.Status
	migrationComplete  bool

	// Used to broadcast to all suspended forward threads once all queues are empty
	queuesCompleteCond  *sync.Cond
	queuesComplete      bool
	redirectActiveConns bool

	// Channels for dealing with updates from migration service
	MigrationStart chan *migration.Status
	MigrationDone  chan struct{}

	// Channel to signal when the Proxy should stop all forwarding and close all connections
	ShutdownChan chan struct{}
	shutdown     bool

	// Channel signalling that the proxy is now ready to process queries
	ReadyChan chan struct{}

	// Channel to signal to coordinator that there are no more open connections to the Client's Database
	// and that the coordinator can redirect Envoy to point directly to Astra without any negative side effects
	ReadyForRedirect chan struct{}

	// Holds prepared queries by StreamID and by PreparedID
	preparedQueries *cqlparser.PreparedQueries

	// Keeps track of the current keyspace queries are being ran in per connection
	Keyspaces map[string]string

	// Metrics
	Metrics Metrics
}

// Start starts up the proxy. The proxy creates a connection with the Astra Database,
// creates a communication channel with the migration service and then begins listening
// on $PROXY_QUERY_PORT for queries to the database.
func (p *CQLProxy) Start() error {
	p.waitForDatabases()

	p.migrationSession = establishConnection(p.migrationServiceIP)

	go p.statusLoop()
	go p.runMetrics()

	err := p.listen(p.Conf.ProxyCommunicationPort, p.handleMigrationConnection)
	if err != nil {
		return err
	}

	<-p.ReadyChan
	err = p.listen(p.Conf.ProxyQueryPort, p.handleClientConnection)
	if err != nil {
		return err
	}

	log.Infof("Proxy connected and ready to accept queries on port %d", p.Conf.ProxyQueryPort)
	return nil
}

func (p *CQLProxy) waitForDatabases() {
	// Wait until the source database is up and ready to accept TCP connections.
	source := establishConnection(p.sourceIP)
	source.Close()

	// Wait until the Astra database is up and ready to accept TCP connections.
	astra := establishConnection(p.astraIP)
	astra.Close()
}

// TODO: May just get rid of this entire function, as it can all be handled by p.handleUpdate() directly
// statusLoop listens for updates to the overall migration process and processes them accordingly
func (p *CQLProxy) statusLoop() {
	log.Debugf("Migration Complete: %t", p.migrationComplete)

	if !p.migrationComplete {
		log.Info("Proxy waiting for migration start signal.")
		for {
			select {
			case status := <-p.MigrationStart:
				p.loadMigrationInfo(status)

			case <-p.MigrationDone:
				log.Info("Migration Complete. Directing all new connections to Astra Database.")
				p.migrationComplete = true
				go p.redirectActiveConnectionsToAstra()
				p.checkRedirect()

			case <-p.ShutdownChan:
				p.Shutdown()
				return
			}
		}
	}
}

// loadMigrationInfo initializes all the maps needed for the proxy, using
// a migration.Status object to get all the keyspaces and tables
func (p *CQLProxy) loadMigrationInfo(status *migration.Status) {
	p.migrationStatus = status

	for keyspace, tables := range status.Tables {
		p.queues[keyspace] = make(map[string]chan *query.Query)
		p.queueLocks[keyspace] = make(map[string]*sync.Mutex)
		p.tablePaused[keyspace] = make(map[string]bool)
		for tableName := range tables {
			p.queues[keyspace][tableName] = make(chan *query.Query, queueSize)
			p.queueLocks[keyspace][tableName] = &sync.Mutex{}

			go p.consumeQueue(keyspace, tableName)
		}
	}

	p.ReadyChan <- struct{}{}
}

// listen creates a listener on the passed in port argument, and every connection
// that is received over that port is handled by the passed in handler function.
func (p *CQLProxy) listen(port int, handler func(net.Conn)) error {
	l, err := net.Listen("tcp", fmt.Sprintf(":%d", port))
	if err != nil {
		return err
	}

	p.lock.Lock()
	p.listeners = append(p.listeners, l)
	p.lock.Unlock()

	go func() {
		defer l.Close()
		for {
			conn, err := l.Accept()
			if err != nil {
				if p.shutdown {
					log.Debugf("Shutting down listener on port %d", port)
					return
				}
				log.Error(err)
				continue
			}
			go handler(conn)
		}
	}()

	return nil
}

// handleClientConnection takes a connection from the client and begins forwarding
// packets to/from the client's old DB, and mirroring writes to the Astra DB.
func (p *CQLProxy) handleClientConnection(client net.Conn) {
	// If our service has not completed yet
	if !p.queuesComplete {
		database := establishConnection(p.sourceIP)

		p.lock.Lock()
		p.outstandingQueries[client.RemoteAddr().String()] = make(map[uint16]*frame.Frame)
		p.astraSessions[client.RemoteAddr().String()] = establishConnection(p.astraIP)
		p.lock.Unlock()

		// Begin two way packet forwarding
		go p.forward(client, database)
	} else {
		astra := establishConnection(p.astraIP)
		go p.forwardDirect(client, astra)
		go p.forwardDirect(astra, client)
	}
}

// Should only be called when migration is currently running
func (p *CQLProxy) forward(src, dst net.Conn) {
	sourceAddress := src.RemoteAddr().String()
	destAddress := dst.RemoteAddr().String()

	// So we don't close the src twice.
	// Allows us to stop (oldDB -> client) goroutine for existing connections when migration is complete
	if destAddress == p.sourceIP {
		defer src.Close()
		defer dst.Close()
	}

	var pointsToSource bool
	if sourceAddress == p.sourceIP || destAddress == p.sourceIP {
		pointsToSource = true
	}

	defer func() {
		p.lock.Lock()
		if _, ok := p.Keyspaces[sourceAddress]; ok {
			delete(p.Keyspaces, sourceAddress)
		}
		p.lock.Unlock()
	}()

	if destAddress == p.sourceIP {
		p.Metrics.incrementConnections()
		defer func() {
			p.Metrics.decrementConnections()
			p.checkRedirect()
		}()
	}

	isClient := sourceAddress != p.sourceIP && sourceAddress != p.astraIP
	authenticated := false

	frameHeader := make([]byte, cassHdrLen)
	for {
		_, err := src.Read(frameHeader)
		if err != nil {
			if err != io.EOF {
				log.Debugf("%s disconnected", src.RemoteAddr())
			} else {
				log.Error(err)
			}
			return
		}

		bodyLen := binary.BigEndian.Uint32(frameHeader[5:9])
		frameBody := make([]byte, bodyLen)
		if bodyLen != 0 {
			_, err := src.Read(frameBody)
			if err != nil {
				log.Error(err)
				continue
			}
		}

		data := append(frameHeader, frameBody...)

		// log.Debugf("body len %s", bodyLen)
		log.Debugf("%s -> %s: %v", src.RemoteAddr(), dst.RemoteAddr(), data)

		if len(data) > cassMaxLen {
			log.Error("query larger than max allowed by Cassandra, ignoring.")
			continue
		}

		//log.Infof("%s sent %v", src.RemoteAddr(), data)

		if isClient && !authenticated {
			// STARTUP packet from client
			if data[4] == 0x01 {
				// Start CQL session to source database
				err := auth.HandleStartup(src, dst, p.Conf.SourceUsername, p.Conf.SourcePassword, data, true)
				if err != nil {
					// TODO: probably write an error back in CQL protocol, so it can be displayed on client correctly
					// 	Maybe just make a method that will do this
					log.Errorf("could not start session to source database for client %s", sourceAddress)
					return
				}

				// Start CQL session to Astra database
				astraSession := p.getAstraSession(sourceAddress)
				err = auth.HandleStartup(src, astraSession,
					p.Conf.AstraUsername, p.Conf.AstraPassword, data, false)
				if err != nil {
					log.Errorf("could not start session to Astra database for client %s", sourceAddress)
					return
				}

				// Start sending responses from database back to client
				go p.forward(dst, src)
				go p.astraReplyHandler(src)
				authenticated = true
			}
			continue
		}

		// || pointsToSource is to allow the first query after beginning redirect to go through
		// this makes it so the forward from dst -> client doesn't permanently block in src.Read
		if !p.redirectActiveConns || pointsToSource {
			p.Metrics.incrementFrames()
			f := frame.New(data)

			// Sent from client
			p.lock.Lock()
			if f.Direction == 0 {
				p.outstandingQueries[sourceAddress][f.Stream] = f
			} else {
				// Response from database
				if f.Opcode == 0x00 {
					// ERROR
					delete(p.outstandingQueries[destAddress], f.Stream)
					log.Debug("Source errored")
				} else if _, ok := p.outstandingQueries[destAddress][f.Stream]; ok {
					// SUCCESS
					go p.mirrorToAstra(destAddress, f.Stream)
					log.Debugf("success, mirroring to Astra %s %d", destAddress, f.Stream)
				}
			}
			p.lock.Unlock()

		}

		//log.Debugf("writing %s -> %s", sourceAddress, destAddress)
		_, err = dst.Write(data)
		if err != nil {
			log.Error(err)
			continue
		}

		// handle redirect, if necessary
		if p.redirectActiveConns && pointsToSource {
			// Suspends forwarding until all queues have finished consuming their contents
			p.queuesCompleteCond.L.Lock()
			if !p.queuesComplete {
				log.Debugf("Sleeping connection %s -> %s", src.RemoteAddr(), dst.RemoteAddr())
				p.queuesCompleteCond.Wait()
			}
			p.queuesCompleteCond.L.Unlock()

			log.Debugf("Redirecting connection %s -> %s", src.RemoteAddr(), dst.RemoteAddr())
			if destAddress == p.sourceIP {
				clientIP := sourceAddress
				dst = p.astraSessions[clientIP]
				pointsToSource = false
			} else if sourceAddress == p.sourceIP {
				src.Close()
				// uses astraReplyHandler to write replies to client
				return
			}
		}
	}
}

// forwardDirect directly forwards traffic from src to dst.
func (p *CQLProxy) forwardDirect(src, dst net.Conn) {
	defer src.Close()
	defer dst.Close()

	buffer := make([]byte, 0xffff)
	for {
		bytesRead, err := src.Read(buffer)
		if err != nil {
			if err != io.EOF {
				log.Debugf("%s disconnected from Astra", src.RemoteAddr())
			} else {
				log.Error(err)
			}
			return
		}

		_, err = dst.Write(buffer[:bytesRead])
		if err != nil {
			log.Error(err)
			continue
		}
	}
}

func (p *CQLProxy) mirrorToAstra(clientIP string, streamID uint16) {
	p.lock.Lock()
	f := p.outstandingQueries[clientIP][streamID]
	p.lock.Unlock()

	err := p.writeToAstra(f, clientIP)
	if err != nil {
		log.Error(err)
		return
	}
}

// writeToAstra takes a query frame and ensures it is properly relayed to the Astra DB
func (p *CQLProxy) writeToAstra(f *frame.Frame, client string) error {
	if f.Flags&0x01 == 1 {
		return errors.New("compression flag set, unable to parse reply beyond header")
	}

	// Returns list of []string paths in form /opcode/action/table
	// opcode is "startup", "query", "batch", etc.
	// action is "select", "insert", "update", etc,
	// table is the table as written in the command
	paths, err := cqlparser.CassandraParseRequest(p.preparedQueries, f.RawBytes)
	if err != nil {
		return err
	}

	if len(paths) == 0 {
		return errors.New("invalid request")
	}

	// FIXME: Handle more actions based on paths
	// currently handles query and prepare statements that involve 'use, insert, update, delete, and truncate'
	if len(paths) > 1 {
		return p.handleBatchQuery(f, paths, client)
	}

	if paths[0] == cqlparser.UnknownPreparedQueryPath {
		log.Debug("Err: Encountered unknown prepared query. Query Ignored")
		return nil
	}

	fields := strings.Split(paths[0], "/")
	if len(fields) > 2 {
		if fields[1] == "prepare" {
			q := query.New(nil, query.PREPARE, f, client, paths)
			return p.execute(q)
		} else if fields[1] == "query" || fields[1] == "execute" {
			queryType := query.Type(fields[2])

			switch queryType {
			case query.USE:
				return p.handleUseQuery(fields[3], f, client, paths)
			case query.INSERT, query.UPDATE, query.DELETE, query.TRUNCATE:
				return p.handleWriteQuery(fields[3], queryType, f, client, paths)
			case query.SELECT:
				p.Metrics.incrementReads()
			}
		} else if fields[1] == "batch" {
			// handles case of 1 command BATCH statement
			return p.handleBatchQuery(f, paths, client)
		}
	} else {
		// path is '/opcode' case
		// FIXME: decide if there are any cases we need to handle here
		q := query.New(nil, query.MISC, f, client, paths)
		return p.execute(q)
	}

	return nil
}

func (p *CQLProxy) astraReplyHandler(client net.Conn) {
	clientIP := client.RemoteAddr().String()
	p.lock.Lock()
	session := p.astraSessions[clientIP]
	p.lock.Unlock()

	frameHeader := make([]byte, cassHdrLen)
	for {
		_, err := session.Read(frameHeader)
		if err != nil {
			log.Error(err)
			return
		}

		bodyLen := binary.BigEndian.Uint32(frameHeader[5:9])
		frameBody := make([]byte, bodyLen)
		if bodyLen != 0 {
			_, err = session.Read(frameBody)
			if err != nil {
				log.Error(err)
				continue
			}
		}

		data := append(frameHeader, frameBody...)

		resp := frame.New(data)

		p.lock.Lock()
		if _, ok := p.outstandingQueries[clientIP][resp.Stream]; ok {
			success := resp.Opcode != 0x00
			if resp, ok := p.queryResponses[resp.Stream]; ok {
				resp <- success
			}

			if success {
				log.Debugf("Received success response from Astra from query %d", resp.Stream)
				delete(p.outstandingQueries[clientIP], resp.Stream)
			} else {
				log.Debugf("Received error response from Astra from query %d", resp.Stream)
				p.checkError(resp.RawBytes)
			}
		}
		p.lock.Unlock()

		if p.queuesComplete {
			_, err = client.Write(data)
			if err != nil {
				log.Error(err)
				continue
			}
		}
	}
}

func (p *CQLProxy) checkError(body []byte) {
	errCode := binary.BigEndian.Uint16(body[0:2])
	switch errCode {
	case 0x0000:
		// Server Error
		p.Metrics.incrementServerErrors()
	case 0x1100:
		// Write Timeout
		p.Metrics.incrementWriteFails()
	case 0x1200:
		// Read Timeout
		p.Metrics.incrementReadFails()
	}

}

func (p *CQLProxy) handleUseQuery(keyspace string, f *frame.Frame, client string, parsedPaths []string) error {
	// Cassandra assumes case-insensitive unless keyspace is encased in quotation marks
	if strings.HasPrefix(keyspace, "\"") && strings.HasSuffix(keyspace, "\"") {
		keyspace = keyspace[1 : len(keyspace)-1]
	} else {
		keyspace = strings.ToLower(keyspace)
	}

	if _, ok := p.migrationStatus.Tables[keyspace]; !ok {
		return fmt.Errorf("keyspace %s does not exist", keyspace)
	}

	p.lock.Lock()
	p.Keyspaces[client] = keyspace
	p.lock.Unlock()

	q := query.New(nil, query.USE, f, client, parsedPaths)

	return p.execute(q)
}

// HandleWriteQuery can handle QUERY and EXECUTE opcodes of type INSERT, UPDATE, DELETE, TRUNCATE
func (p *CQLProxy) handleWriteQuery(fromClause string, queryType query.Type, f *frame.Frame, client string, parsedPaths []string) error {
	keyspace, tableName := extractTableInfo(fromClause)

	// Is the keyspace already in the table clause of the query, or do we need to add it
	addKeyspace := false
	if keyspace == "" {
		keyspace = p.Keyspaces[client]
		if keyspace == "" {
			return errors.New("invalid keyspace")
		}

		// if not an EXECUTE command
		if f.Opcode != 0x0a {
			addKeyspace = true
		}
	}

	table, ok := p.migrationStatus.Tables[keyspace][tableName]
	if !ok {
		return fmt.Errorf("table %s.%s does not exist", keyspace, tableName)
	}

	q := query.New(table, queryType, f, client, parsedPaths).UsingTimestamp()
	if addKeyspace {
		q = q.AddKeyspace(keyspace)
	}

	// If we have a write query that depends on all values already being present in the database,
	// if migration of this table is currently in progress (or about to begin), then pause consumption
	// of queries for this table.
	if queryType != query.INSERT {
		p.checkStop(keyspace, tableName)
	}
	p.queueQuery(q)

	return nil
}

func (p *CQLProxy) handleBatchQuery(f *frame.Frame, paths []string, client string) error {
	currKeyspace := p.Keyspaces[client]

	waitgroup := sync.WaitGroup{}
	queries := []*query.Query{}
	addKeyspace := false

	// Set to hold which tables we've already included queries for
	includedTables := make(map[string]bool)

	for i, path := range paths {
		fields := strings.Split(path, "/")
		keyspace, tableName := extractTableInfo(fields[3])
		if keyspace == "" {
			keyspace = currKeyspace
			addKeyspace = true
		}

		table, ok := p.migrationStatus.Tables[keyspace][tableName]
		if !ok {
			return fmt.Errorf("table %s.%s does not exist", keyspace, tableName)
		}

		explicitTable := fmt.Sprintf("%s.%s", keyspace, tableName)

		// Only create max one dummy query per table
		if _, ok := includedTables[explicitTable]; ok {
			continue
		}

		// Only put data in the first batch statement. The other batch statements act like dummy
		// statements so that each tables query are consumed only up until the point that the batch
		// statement was ran. This ensures that the state of the Astra database is consistent with the
		// state of the client database when the batch statement was queried.
		var q *query.Query
		if i == 0 {
			q = query.New(table, query.BATCH, f, client, paths).WithWaitGroup(&waitgroup).UsingTimestamp()
		} else {
			q = query.New(table, query.BATCH, &frame.Frame{}, client, paths).WithWaitGroup(&waitgroup)
		}
		waitgroup.Add(1)

		// BATCH statements only contain INSERT, DELETE, and UPDATE. This stops any tables corresponding
		// to DELETE or UPDATE queries, as we need to ensure that they are fully migrated before we can
		// run those types of queries on them
		if query.Type(fields[2]) != query.INSERT {
			p.checkStop(keyspace, tableName)
		}

		queries = append(queries, q)
		includedTables[explicitTable] = true
	}

	if addKeyspace {
		queries[0] = queries[0].AddKeyspace(currKeyspace)
	}

	for _, q := range queries {
		p.queueQuery(q)
	}

	return nil
}

func (p *CQLProxy) queueQuery(query *query.Query) {
	queue := p.queues[query.Table.Keyspace][query.Table.Name]
	queue <- query

	queriesRemaining := len(queue)
	if queriesRemaining > 0 && queriesRemaining%priorityUpdateSize == 0 {
		err := p.sendPriorityUpdate(query.Table, queriesRemaining)
		if err != nil {
			log.Errorf("Unable to send priority update (%s.%s : %d)",
				query.Table.Keyspace, query.Table.Name, queriesRemaining)
		}
	}
}

// consumeQueue executes all queries for a particular table, in the order that they are received.
func (p *CQLProxy) consumeQueue(keyspace string, table string) {
	log.Debugf("Beginning consumption of queries for %s.%s", keyspace, table)
	queue := p.queues[keyspace][table]

	for {
		select {
		case q := <-queue:
			p.queueLocks[keyspace][table].Lock()

			// Pauses all tables in a BATCH statement until it executes
			if q.Type == query.BATCH {
				q.WG.Done()
				q.WG.Wait()
			}

			// Driver is async, so we don't need a lock around query execution
			err := p.executeWrite(q)
			if err != nil {
				// If for some reason, on the off chance that Astra cannot handle this query (but the client
				// database was able to), we must maintain consistency, so we need the migration service to
				// restart the migration of this table from the start, since the query is already reflected
				// in the client's database.
				log.Error(err)

				// Save queue length before we send the update, as once we send the update we have no
				// guarantees if the queries in the queue came before or after they restarted the migration,
				// and we don't want to delete any of them that occured after the restart.
				queueLen := len(queue)

				err = p.sendTableRestart(q.Table)
				if err != nil {
					// If this happens, there is a much bigger issue with the current state of the entire
					// proxy service.
					// TODO: maybe just send hard restart to Migration Service & restart proxy
					log.Error(err)
				}

				// We can clear the queue (up to the point when we told the migration service to restart)
				// as we know that any queries that are currently in the queue were already executed on
				// the client's database and thus will already be reflected in the new migration of the table.
				for i := 0; i < queueLen; i++ {
					_ = <-queue
				}

			}

			p.queueLocks[keyspace][table].Unlock()
		}

	}
}

// executeWrite will keep retrying a query up to maxQueryRetries number of times
// if it's unsuccessful
func (p *CQLProxy) executeWrite(q *query.Query, retries ...int) error {
	retry := 0
	if retries != nil {
		retry = retries[0]
	}

	if retry > maxQueryRetries {
		return fmt.Errorf("query on stream %d unsuccessful", q.Stream)
	}

	err := p.executeAndCheckReply(q)
	if err != nil {
		log.Errorf("%s. Retrying query %d", err.Error(), q.Stream)
		return p.executeWrite(q, retry+1)
	}

	p.Metrics.incrementWrites()
	return nil
}

// executeAndCheckReply will send a query to the Astra DB, and listen for a response.
// Returns an error if the duration of queryTimeout passes without a response,
// or if the Astra DB responds saying that there was an error with the query.
func (p *CQLProxy) executeAndCheckReply(q *query.Query) error {
	resp := p.createResponseChan(q)
	defer p.closeResponseChan(q)

	err := p.execute(q)
	if err != nil {
		return err
	}

	ticker := time.NewTicker(queryTimeout)
	for {
		select {
		case <-ticker.C:
			return fmt.Errorf("timeout for query %d", q.Stream)
		case success := <-resp:
			if success {
				log.Debugf("received successful response for query %d", q.Stream)
				return nil
			}
			return fmt.Errorf("received unsuccessful response for query %d", q.Stream)
		}
	}
}

func (p *CQLProxy) createResponseChan(q *query.Query) chan bool {
	p.lock.Lock()
	defer p.lock.Unlock()

	respChan := make(chan bool, 1)
	p.queryResponses[q.Stream] = respChan

	return respChan
}

func (p *CQLProxy) closeResponseChan(q *query.Query) {
	p.lock.Lock()
	defer p.lock.Unlock()

	respChan := p.queryResponses[q.Stream]

	delete(p.queryResponses, q.Stream)
	close(respChan)
}

func (p *CQLProxy) execute(query *query.Query) error {
	log.Debugf("Executing %v", *query)
	p.lock.Lock()
	session := p.astraSessions[query.Source]
	p.lock.Unlock()

	var err error
	for i := 1; i <= 5; i++ {
		_, err := session.Write(query.Query)
		if err == nil {
			break
		}

		time.Sleep(100 * time.Millisecond)
	}

	return err
}

// handleAstraReply checks if this frame was a reply from a recently sent PREPARE statement
// and if it was successful, then it stores the path. If this reply was Astra's success response
// from us running a write query, then we send the success/failure message to the channel
// corresponding to the Stream ID of the response
func (p *CQLProxy) handleAstraReply(data []byte) {
	streamID := binary.BigEndian.Uint16(data[2:4])
	opcode := data[4]

	log.Debugf("Reply with opcode %d and stream-id %d", data[4], streamID)

	// if this is an opcode == RESULT message of type 'prepared', associate the prepared
	// statement id with the full query string that was included in the
	// associated PREPARE request.  The stream-id in this reply allows us to
	// find the associated prepare query string.
	if opcode == 0x08 {
		resultKind := binary.BigEndian.Uint32(data[9:13])
		log.Debugf("resultKind = %d", resultKind)
		if resultKind == 0x0004 {
			idLen := binary.BigEndian.Uint16(data[13:15])
			preparedID := string(data[15 : 15+idLen])
			log.Debugf("Result with prepared-id = '%s' for stream-id %d", preparedID, streamID)
			path := p.preparedQueries.PreparedQueryPathByStreamID[streamID]
			if len(path) > 0 {
				// found cached query path to associate with this preparedID
				p.preparedQueries.PreparedQueryPathByPreparedID[preparedID] = path
				log.Debugf("Associating query path '%s' with prepared-id %s as part of stream-id %d",
					path, preparedID, streamID)
			} else {
				log.Warnf("Unable to find prepared query path associated with stream-id %d", streamID)
			}
		}
	}

	p.lock.Lock()
	defer p.lock.Unlock()

	// If this is a response to a previous query we ran, send result over success channel
	// Failed query only if opcode is ERROR (0x0000)
	if success, ok := p.queryResponses[streamID]; ok {
		success <- opcode != 0x0000
		return
	}
}

func (p *CQLProxy) handleMigrationConnection(conn net.Conn) {
	updates.CommunicationHandler(conn, p.migrationSession, p.handleUpdate)
}

func (p *CQLProxy) handleUpdate(update *updates.Update) error {
	switch update.Type {
	case updates.Start:
		var status migration.Status
		err := json.Unmarshal(update.Data, &status)
		if err != nil {
			return errors.New("unable to unmarshal json")
		}
		status.Lock = &sync.Mutex{}

		// TODO: Should probably restart the entire service, if it's already running
		//p.restartIfRunning()
		p.reset()
		p.MigrationStart <- &status
	case updates.TableUpdate:
		var tableUpdate migration.Table
		err := json.Unmarshal(update.Data, &tableUpdate)
		if err != nil {
			return errors.New("unable to unmarshal json")
		}

		if table, ok := p.migrationStatus.Tables[tableUpdate.Keyspace][tableUpdate.Name]; ok {
			if p.tablePaused[table.Keyspace][table.Name] && tableUpdate.Step == migration.LoadingDataComplete {
				p.startTable(table.Keyspace, table.Name)
			}
			table.Update(&tableUpdate)
		} else {
			return fmt.Errorf("table %s.%s does not exist", tableUpdate.Keyspace, tableUpdate.Name)
		}

	case updates.Complete:
		p.MigrationDone <- struct{}{}
	case updates.Shutdown:
		p.ShutdownChan <- struct{}{}
	case updates.Success, updates.Failure:
		p.lock.Lock()
		if resp, ok := p.outstandingUpdates[update.ID]; ok {
			resp <- update.Type == updates.Success
		}
		p.lock.Unlock()
	}

	return nil
}

func (p *CQLProxy) sendTableRestart(table *migration.Table) error {
	marshaledTable, err := json.Marshal(table)
	if err != nil {
		return err
	}

	update := updates.New(updates.TableRestart, marshaledTable)
	return updates.Send(update, p.migrationSession)
}

// sendPriorityUpdate will send a tableUpdate to the migration service with an
// updated priority value for the table. We do this as if there is a table
// with a very large queue, we want that to be migrated ASAP, so we communicate
// the priority of a table's migration
func (p *CQLProxy) sendPriorityUpdate(table *migration.Table, newPriority int) error {
	table.SetPriority(newPriority)

	marshaledTable, err := json.Marshal(table)
	if err != nil {
		return err
	}

	update := updates.New(updates.TableUpdate, marshaledTable)
	return updates.Send(update, p.migrationSession)
}

<<<<<<< HEAD
func (p *CQLProxy) getAstraSession(client string) net.Conn {
	p.lock.Lock()
	defer p.lock.Unlock()

	return p.astraSessions[client]
=======
func (p *CQLProxy) checkStop(keyspace string, tableName string) {
	p.lock.Lock()
	defer p.lock.Unlock()

	status := p.tableStatus(keyspace, tableName)
	if !p.tablePaused[keyspace][tableName] && status >= migration.WaitingToUnload && status < migration.LoadingDataComplete {
		p.stopTable(keyspace, tableName)
	}
>>>>>>> f07419a7
}

func (p *CQLProxy) getTable(keyspace string, tableName string) *migration.Table {
	p.migrationStatus.Lock.Lock()
	defer p.migrationStatus.Lock.Unlock()

	return p.migrationStatus.Tables[keyspace][tableName]
}

func (p *CQLProxy) tableStatus(keyspace string, tableName string) migration.Step {
	table := p.getTable(keyspace, tableName)
	table.Lock.Lock()
	defer table.Lock.Unlock()

	return table.Step
}

// stopTable grabs the queueLock for a table so that the corresponding consumeQueue
// function for the table cannot continue processing queries.
// Assumes caller has p.lock acquired.
func (p *CQLProxy) stopTable(keyspace string, tableName string) {
	log.Debugf("Stopping query consumption on %s.%s", keyspace, tableName)
	p.lock.Lock()
	defer p.lock.Unlock()

	p.tablePaused[keyspace][tableName] = true
	p.queueLocks[keyspace][tableName].Lock()
}

// startTable releases the queueLock for a table so that the consumeQueue function
// can resume processing queries for the table.
func (p *CQLProxy) startTable(keyspace string, tableName string) {
	log.Debugf("Starting query consumption on %s.%s", keyspace, tableName)
	p.lock.Lock()
	defer p.lock.Unlock()

	p.tablePaused[keyspace][tableName] = false
	p.queueLocks[keyspace][tableName].Unlock()
}

// checkRedirect communicates over the ReadyForRedirect channel when migration is complete
// and there are no direct connections to the client's source DB any longer
// (envoy can point directly to the Astra DB now, skipping over proxy)
func (p *CQLProxy) checkRedirect() {
	if p.migrationComplete && p.Metrics.sourceConnections() == 0 {
		log.Debug("No more connections to client database; ready for redirect.")
		p.ReadyForRedirect <- struct{}{}
	}
}

// Shutdown shuts down the proxy service
func (p *CQLProxy) Shutdown() {
	log.Info("Proxy shutting down...")
	p.shutdown = true
	for _, listener := range p.listeners {
		listener.Close()
	}

	// TODO: Stop all goroutines
}

func (p *CQLProxy) reset() {
	p.queues = make(map[string]map[string]chan *query.Query)
	p.queueLocks = make(map[string]map[string]*sync.Mutex)
	p.tablePaused = make(map[string]map[string]bool)
	p.queryResponses = make(map[uint16]chan bool)
	p.ReadyChan = make(chan struct{})
	p.ShutdownChan = make(chan struct{})
	p.shutdown = false
	p.outstandingQueries = make(map[string]map[uint16]*frame.Frame)
	p.outstandingUpdates = make(map[string]chan bool)
	p.migrationComplete = p.Conf.MigrationComplete
	p.listeners = []net.Listener{}
	p.ReadyForRedirect = make(chan struct{})
	p.lock = &sync.Mutex{}
	p.Metrics = Metrics{}
	p.Metrics.lock = &sync.Mutex{}
	p.sourceIP = fmt.Sprintf("%s:%d", p.Conf.SourceHostname, p.Conf.SourcePort)
	p.astraIP = fmt.Sprintf("%s:%d", p.Conf.AstraHostname, p.Conf.AstraPort)
	p.migrationServiceIP = fmt.Sprintf("%s:%d", p.Conf.MigrationServiceHostname, p.Conf.MigrationCommunicationPort)
	p.preparedQueries = &cqlparser.PreparedQueries{
		PreparedQueryPathByStreamID:   make(map[uint16]string),
		PreparedQueryPathByPreparedID: make(map[string]string),
	}
	p.MigrationStart = make(chan *migration.Status, 1)
	p.MigrationDone = make(chan struct{})
	p.Keyspaces = make(map[string]string)
	p.astraSessions = make(map[string]net.Conn)
	p.queuesCompleteCond = sync.NewCond(&sync.Mutex{})
}

func (p *CQLProxy) redirectActiveConnectionsToAstra() {
	redirected := false
	var queuesAllSmall, queuesAllComplete bool

	for !redirected {
		queuesAllSmall, queuesAllComplete = p.checkQueueLens()

		if queuesAllSmall {
			p.redirectActiveConns = true
		}
		if queuesAllComplete {
			p.queuesCompleteCond.L.Lock()
			p.queuesComplete = true
			p.queuesCompleteCond.Broadcast()
			p.queuesCompleteCond.L.Unlock()
			redirected = true
		}

		if p.redirectActiveConns {
			time.Sleep(100)
		} else {
			time.Sleep(5000)
		}
	}
}

// Returns (all queues < thresholdToRedirect, all queues empty) as (bool, bool)
func (p *CQLProxy) checkQueueLens() (bool, bool) {
	allSmall := true
	allComplete := true
	for keyspace, tableMap := range p.migrationStatus.Tables {
		for tablename, _ := range tableMap {
			p.queueLocks[keyspace][tablename].Lock()
			queueLen := len(p.queues[keyspace][tablename])
			p.queueLocks[keyspace][tablename].Unlock()

			if queueLen > 0 {
				allComplete = false
			}
			if queueLen > thresholdToRedirect {
				allSmall = false
			}
			if !allSmall && !allComplete {
				return false, false
			}
		}
	}
	return allSmall, allComplete
}

// Establishes a TCP connection with the passed in IP. Retries using exponential backoff.
func establishConnection(ip string) net.Conn {
	b := &backoff.Backoff{
		Min:    100 * time.Millisecond,
		Max:    10 * time.Second,
		Factor: 2,
		Jitter: false,
	}

	log.Debugf("Attempting to connect to %s...", ip)
	for {
		conn, err := net.Dial("tcp", ip)
		if err != nil {
			nextDuration := b.Duration()
			log.Errorf("Couldn't connect to %s, retrying in %s...", ip, nextDuration.String())
			time.Sleep(nextDuration)
			continue
		}
		log.Infof("Successfully established connection with %s", ip)
		return conn
	}
}

// Given a FROM argument, extract the table name
// ex: table, keyspace.table, keyspace.table;, keyspace.table(, etc..
func extractTableInfo(fromClause string) (string, string) {
	fromClause = strings.TrimSuffix(fromClause, ";")

	keyspace := ""
	tableName := fromClause

	// Separate keyspace & tableName if together
	if i := strings.IndexRune(fromClause, '.'); i != -1 {
		keyspace = fromClause[:i]
		tableName = fromClause[i+1:]
	}

	// Remove column names if part of an INSERT query: ex: TABLE(col, col)
	if i := strings.IndexRune(tableName, '('); i != -1 {
		tableName = tableName[:i]
	}

	// Make keyspace and tablename lowercase if necessary.
	// Othewise, leave case as-is but trim quotations marks
	if strings.HasPrefix(keyspace, "\"") && strings.HasSuffix(keyspace, "\"") {
		keyspace = strings.TrimPrefix(keyspace, "\"")
		keyspace = strings.TrimSuffix(keyspace, "\"")
	} else {
		keyspace = strings.ToLower(keyspace)
	}

	if strings.HasPrefix(tableName, "\"") && strings.HasSuffix(tableName, "\"") {
		tableName = strings.TrimPrefix(tableName, "\"")
		tableName = strings.TrimSuffix(tableName, "\"")
	} else {
		tableName = strings.ToLower(tableName)
	}

	return keyspace, tableName
}

func (p *CQLProxy) runMetrics() {
	http.HandleFunc("/", p.Metrics.write)
	log.Fatal(http.ListenAndServe(fmt.Sprintf(":%d", p.Conf.ProxyMetricsPort), nil))
}

type Metrics struct {
	FrameCount int
	Reads      int
	Writes     int

	ServerErrors int
	WriteFails   int
	ReadFails    int

	ConnectionsToSource int

	lock *sync.Mutex
}

func (m *Metrics) write(w http.ResponseWriter, r *http.Request) {
	w.Header().Set("Content-Type", "application/json")
	marshaled, err := json.Marshal(m)
	if err != nil {
		w.Write([]byte(`{"error": "unable to grab metrics"}`))
		w.Write([]byte(err.Error()))
		return
	}
	w.Write(marshaled)
}

func (m *Metrics) incrementFrames() {
	m.lock.Lock()
	defer m.lock.Unlock()

	m.FrameCount++
}

func (m *Metrics) incrementReads() {
	m.lock.Lock()
	defer m.lock.Unlock()

	m.Reads++
}

func (m *Metrics) incrementWrites() {
	m.lock.Lock()
	defer m.lock.Unlock()

	m.Writes++
}

func (m *Metrics) incrementWriteFails() {
	m.lock.Lock()
	defer m.lock.Unlock()

	m.WriteFails++
}

func (m *Metrics) incrementReadFails() {
	m.lock.Lock()
	defer m.lock.Unlock()

	m.ReadFails++
}

func (m *Metrics) incrementServerErrors() {
	m.lock.Lock()
	defer m.lock.Unlock()

	m.ServerErrors++
}

func (m *Metrics) incrementConnections() {
	m.lock.Lock()
	defer m.lock.Unlock()

	m.ConnectionsToSource++
}

func (m *Metrics) decrementConnections() {
	m.lock.Lock()
	defer m.lock.Unlock()

	m.ConnectionsToSource--
}

func (m *Metrics) sourceConnections() int {
	m.lock.Lock()
	defer m.lock.Unlock()

	return m.ConnectionsToSource
}<|MERGE_RESOLUTION|>--- conflicted
+++ resolved
@@ -96,6 +96,7 @@
 // creates a communication channel with the migration service and then begins listening
 // on $PROXY_QUERY_PORT for queries to the database.
 func (p *CQLProxy) Start() error {
+	p.reset()
 	p.waitForDatabases()
 
 	p.migrationSession = establishConnection(p.migrationServiceIP)
@@ -889,7 +890,6 @@
 
 		// TODO: Should probably restart the entire service, if it's already running
 		//p.restartIfRunning()
-		p.reset()
 		p.MigrationStart <- &status
 	case updates.TableUpdate:
 		var tableUpdate migration.Table
@@ -948,13 +948,13 @@
 	return updates.Send(update, p.migrationSession)
 }
 
-<<<<<<< HEAD
 func (p *CQLProxy) getAstraSession(client string) net.Conn {
 	p.lock.Lock()
 	defer p.lock.Unlock()
 
 	return p.astraSessions[client]
-=======
+}
+
 func (p *CQLProxy) checkStop(keyspace string, tableName string) {
 	p.lock.Lock()
 	defer p.lock.Unlock()
@@ -963,7 +963,6 @@
 	if !p.tablePaused[keyspace][tableName] && status >= migration.WaitingToUnload && status < migration.LoadingDataComplete {
 		p.stopTable(keyspace, tableName)
 	}
->>>>>>> f07419a7
 }
 
 func (p *CQLProxy) getTable(keyspace string, tableName string) *migration.Table {
