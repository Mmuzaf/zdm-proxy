package filter

import (
	"bytes"
	"encoding/binary"
	"encoding/json"
	"errors"
	"fmt"
	"io"
	"net"
	"strings"
	"sync"
	"time"

	"github.com/riptano/cloud-gate/migration/migration"
	"github.com/riptano/cloud-gate/proxy/pkg/auth"
	"github.com/riptano/cloud-gate/proxy/pkg/config"
	"github.com/riptano/cloud-gate/proxy/pkg/cqlparser"
	"github.com/riptano/cloud-gate/proxy/pkg/frame"
	"github.com/riptano/cloud-gate/proxy/pkg/metrics"
	"github.com/riptano/cloud-gate/proxy/pkg/query"
	"github.com/riptano/cloud-gate/updates"

	"github.com/jpillora/backoff"
	log "github.com/sirupsen/logrus"
)

const (
	// TODO: Make these configurable
	maxQueryRetries = 5
	queryTimeout    = 2 * time.Second

	cassHdrLen = 9
	cassMaxLen = 256 * 1024 * 1024 // 268435456 // 256 MB, per spec
)

type CQLProxy struct {
	Conf *config.Config

	originCassandraIP  string
	astraIP            string
	migrationServiceIP string
	migrationSession   net.Conn

	listeners []net.Listener

	queryResponses map[string]map[uint16]chan bool
	lock           *sync.Mutex // TODO: maybe change this to a RWMutex for better performance

	astraSessions   map[string]net.Conn
	sessionLocks    map[string]*sync.Mutex
	directlyToAstra map[string]bool

	outstandingQueries map[string]map[uint16]*frame.Frame
	outstandingUpdates map[string]chan bool
	migrationStatus    *migration.Status
	migrationComplete  bool

	// Channels for dealing with updates from migration service
	MigrationStart chan *migration.Status
	MigrationDone  chan struct{}

	// Channel to signal when the Proxy should stop all forwarding and close all connections
	ShutdownChan chan struct{}
	shutdown     bool

	// Channel signalling that the proxy is now ready to process queries
	ReadyChan chan struct{}

	// Channel to signal to coordinator that there are no more open connections to the Client's Database
	// and that the coordinator can redirect Envoy to point directly to Astra without any negative side effects
	ReadyForRedirect chan struct{}

	// Holds prepared queries by StreamID and by PreparedID
	// TODO why isn't the client IP here like it is for outstandingQueries or outstandingUpdates
	preparedQueries *cqlparser.PreparedQueries

	// Keeps track of the current keyspace that each CLIENT is in
	Keyspaces map[string]string
	// Keeps track of the current keyspace that the PROXY is in while connected to Astra
	astraKeyspace map[string]string

	// Metrics
	Metrics *metrics.Metrics

	preparedIDs         map[uint16]string
	mappedPreparedIDs   map[string]string
	outstandingPrepares map[uint16][]byte
	preparedQueryBytes  map[string][]byte
	prepareIDToKeyspace map[string]string
}

// Start starts up the proxy. The proxy creates a connection with the Astra Database,
// creates a communication channel with the migration service and then begins listening
// on $PROXY_QUERY_PORT for queries to the database.
func (p *CQLProxy) Start() error {
	p.reset()
	p.checkDatabaseConnections()

	//p.migrationSession = establishConnection(p.migrationServiceIP)

	go p.statusLoop()

	err := p.listen(p.Conf.ProxyCommunicationPort, p.handleMigrationConnection)
	if err != nil {
		return err
	}

	log.Debugf("wait for ReadyChan")
	<-p.ReadyChan
	log.Debugf("received ReadyChan")

	err = p.listen(p.Conf.ProxyQueryPort, p.handleClientConnection)
	if err != nil {
		return err
	}

	log.Infof("Proxy connected and ready to accept queries on port %d", p.Conf.ProxyQueryPort)
	return nil
}

// TODO: Is there a better way to check that we can connect to both databases?
func (p *CQLProxy) checkDatabaseConnections() {
	// Wait until the source database is up and ready to accept TCP connections.
	source := establishConnection(p.originCassandraIP)
	source.Close()

	// Wait until the Astra database is up and ready to accept TCP connections.
	astra := establishConnection(p.astraIP)
	astra.Close()
}

// TODO: May just get rid of this entire function, as it can all be handled by p.handleUpdate() directly
// statusLoop listens for updates to the overall migration process and processes them accordingly
func (p *CQLProxy) statusLoop() {
	log.Debugf("In Status Loop")
	log.Debugf("Migration Complete: %t", p.migrationComplete)

	if !p.migrationComplete {
		log.Info("Proxy waiting for migration start signal.")
		for {
			select {
			case status := <-p.MigrationStart:
				log.Info("Status Loop: Migration Started.")
				p.migrationStatus = status
				p.ReadyChan <- struct{}{}
			case <-p.MigrationDone:
				log.Info("Status Loop: Migration Complete. Directing all new connections to Astra Database.")
				p.migrationComplete = true
				p.checkRedirect()
			case <-p.ShutdownChan:
				log.Info("Status Loop: Shutdown")
				p.Shutdown()
				return
			}
		}
	}
}

// listen creates a listener on the passed in port argument, and every connection
// that is received over that port is handled by the passed in handler function.
func (p *CQLProxy) listen(port int, handler func(net.Conn)) error {
	log.Debugf("Proxy connected and ready to accept queries on port %d", port)
	l, err := net.Listen("tcp", fmt.Sprintf(":%d", port))
	if err != nil {
		return err
	}

	p.lock.Lock()
	p.listeners = append(p.listeners, l)
	p.lock.Unlock()

	go func() {
		defer l.Close()
		for {
			conn, err := l.Accept()
			if err != nil {
				if p.shutdown {
					log.Debugf("Shutting down listener on port %d", port)
					return
				}
				log.Error(err)
				continue
			}
			go handler(conn)
		}
	}()

	return nil
}

// handleClientConnection takes a connection from the client and begins forwarding
// packets to/from the client's old DB, and mirroring writes to the Astra DB.
func (p *CQLProxy) handleClientConnection(client net.Conn) {
	log.Debugf("handleClientConnection")
	// If our service has not completed yet
	if !p.migrationComplete {
		log.Debugf("migrationComplete %t", p.migrationComplete)
		sourceSession := establishConnection(p.originCassandraIP)
		astraSession := establishConnection(p.astraIP)

		clientIP := client.RemoteAddr().String()

		p.lock.Lock()
		p.outstandingQueries[clientIP] = make(map[uint16]*frame.Frame)
		p.queryResponses[clientIP] = make(map[uint16]chan bool)
		p.astraSessions[clientIP] = astraSession
		p.sessionLocks[clientIP] = &sync.Mutex{}
		p.directlyToAstra[clientIP] = false
		p.lock.Unlock()

		go p.forward(client, sourceSession)
	} else {
		log.Debugf("migrationComplete %t", p.migrationComplete)
		log.Debugf("forwarding everything to Astra")
		astraSession := establishConnection(p.astraIP)
		p.forwardDirect(client, astraSession)
	}
}

// Should only be called when migration is currently running
func (p *CQLProxy) forward(src, dst net.Conn) {
	authenticated := false
	sourceAddress := src.RemoteAddr().String()
	destAddress := dst.RemoteAddr().String()
	pointsToSource := sourceAddress == p.originCassandraIP || destAddress == p.originCassandraIP

	log.Debugf("forward source %s, dest %s, pointsToSource %s", sourceAddress, destAddress, pointsToSource)

	// Why do we close the connection if the destination is the origin database?
	if destAddress == p.originCassandraIP {
		defer func() {
			src.Close()
			dst.Close()

			p.clientDisconnect(sourceAddress)
		}()

	}

	frameHeader := make([]byte, cassHdrLen)
	for {
		log.Debugf("read frame header from src %s", sourceAddress)
		_, err := io.ReadFull(src, frameHeader)
		if err != nil {
			if err != io.EOF {
				log.Debugf("%s disconnected", sourceAddress)
			} else {
				log.Debugf("error reading frame header")
				log.Error(err)
			}
			return
		}

		bodyLen := binary.BigEndian.Uint32(frameHeader[5:9])
		data := frameHeader
		bytesSoFar := 0

		log.Debugf("frame header: %s", data)


		if bodyLen != 0 {
			for bytesSoFar < int(bodyLen) {
				rest := make([]byte, int(bodyLen)-bytesSoFar)
				bytesRead, err := io.ReadFull(src, rest)
				if err != nil {
					log.Error(err)
					continue
				}
				data = append(data, rest[:bytesRead]...)
				bytesSoFar += bytesRead
			}
		}

		if len(data) > cassMaxLen {
			log.Error("query larger than max allowed by Cassandra, ignoring.")
			continue
		}

		log.Debugf("(%s -> %s): %v", src.RemoteAddr(), dst.RemoteAddr(), string(data))

		log.Debugf("CONTAINS: %v", bytes.Contains(data, []byte("free.iot")))
		/*
		if (bytes.Contains(data, []byte("free.iot"))){
			log.Debugf("frame header: %s", data)
		}
		 */

		f := frame.New(data)
		p.Metrics.IncrementFrames()

		if f.Flags&0x01 == 1 {
			log.Errorf("compression flag for stream %d set, unable to parse query beyond header", f.Stream)
			continue
		}

		log.Debugf("f direction %v", f.Direction)
		// Frame from client
		if f.Direction == 0 {
			log.Debugf("OUT TO DB")
			log.Debugf("f direction was 0, bytes: %v", string(f.RawBytes))
			if !authenticated {
				log.Debugf("not authenticated")
				// Handle client authentication
				authenticated, err = p.handleStartupFrame(f, src, dst)
				if err != nil {
					log.Error(err)
				}
				continue
			}

			if !p.migrationComplete || pointsToSource {
				p.lock.Lock()
				p.outstandingQueries[sourceAddress][f.Stream] = f
				if f.Opcode == 0x09 {
					p.outstandingPrepares[f.Stream] = f.RawBytes
				}
				p.lock.Unlock()
			}
		} else {
			log.Debugf("BACK FROM DB")
			p.lock.Lock()
			// Response frame from database
			if f.Opcode == 0x00 {
				log.Debugf("Error Opcode")
				// ERROR response
				delete(p.outstandingQueries[destAddress], f.Stream)
			}

			log.Debugf("checking outstanding queries")
			if _, ok := p.outstandingQueries[destAddress][f.Stream]; ok {
				log.Debugf("found oustanding query")
				if f.Opcode == 0x08 {
					log.Debugf("Result Opcode")
					// RESULT response
					resultKind := binary.BigEndian.Uint32(data[9:13])
					log.Debugf("resultKind = %d", resultKind)
					if resultKind == 0x0004 {
						log.Debugf("Prepare result kind")
						// PREPARE RESULT
						if queryBytes, ok := p.outstandingPrepares[f.Stream]; ok {
							idLen := binary.BigEndian.Uint16(data[13:15])
							preparedID := string(data[15 : 15+idLen])
							p.preparedIDs[f.Stream] = preparedID
							p.preparedQueryBytes[preparedID] = queryBytes
							log.Debugf("Mapped stream %d to prepared ID %s", f.Stream, preparedID)
						}
					}
				}
				p.lock.Unlock()
				p.mirrorToAstra(destAddress, f.Stream)
				p.lock.Lock()
				log.Debugf("Received success response from source database for stream (%s, %d). Mirroring to "+
					"Astra database", destAddress, f.Stream)
			} else {
				log.Debugf("did not have outstanding queries")
			}
			p.lock.Unlock()
		}

		//TODO: only dst.Write after the redirect succeeds.
		log.Debugf("writing to dst: %s, the following data %s", destAddress, string(data))
		_, err = dst.Write(data)
		if err != nil {
			log.Error(err)
			continue
		} else {
			log.Debugf("query performed, no error")
		}

		// handle redirect, if necessary
		log.Debugf("Migration Complete %v points to source %v", p.migrationComplete, pointsToSource)
		if p.migrationComplete && pointsToSource {
			log.Debugf("Redirecting connection %s -> %s", src.RemoteAddr(), dst.RemoteAddr())
			if destAddress == p.originCassandraIP {
				clientIP := sourceAddress
				dst = p.astraSessions[clientIP]
				pointsToSource = false
			} else if sourceAddress == p.originCassandraIP {
				src.Close()
				p.lock.Lock()
				p.directlyToAstra[dst.RemoteAddr().String()] = true
				p.lock.Unlock()
				// uses astraReplyHandler to write replies to client
				return
			}
		}

	}
}

// handleStartupFrame will check the frame opcodes to determine what startup actions to take
// The process, at a high level, is that the proxy directly tunnels startup communications
// to Astra (since the client logs on with Astra credentials), and then the proxy manually
// initiates startup with the client's old database
func (p *CQLProxy) handleStartupFrame(f *frame.Frame, client, sourceDB net.Conn) (bool, error) {
	astraSession := p.getAstraSession(client.RemoteAddr().String())
	switch f.Opcode {
	// OPTIONS
	case 0x05:
		// forward OPTIONS to Astra
		err := auth.HandleOptions(client, astraSession, f.RawBytes)
		if err != nil {
			return false, fmt.Errorf("client %s unable to negotiate options with %s",
				client.RemoteAddr(), astraSession.RemoteAddr())
		}

	// STARTUP
	case 0x01:
		err := auth.HandleAstraStartup(client, astraSession, f.RawBytes)
		if err != nil {
			return false, err
		}

		err = auth.HandleSourceStartup(client, sourceDB, f.RawBytes, p.Conf.SourceUsername, p.Conf.SourcePassword)
		//err = auth.HandleAstraStartup(client, sourceDB, f.RawBytes)
		if err != nil {
			return false, err
		}

		log.Debugf("GO FORWARD SUBROUTINE")
		go p.forward(sourceDB, client)
		//NOTE- we map the prepare ID inside the astraReplyHandler
		log.Debugf("GO ASTRA REPLY HANDLER SUBROUTINE")
		go p.astraReplyHandler(client)

		return true, nil
	}
	return false, fmt.Errorf("received non STARTUP or OPTIONS query from unauthenticated client %s",
		client.RemoteAddr())
}

func (p *CQLProxy) clientDisconnect(client string) {
	p.lock.Lock()
	delete(p.Keyspaces, client)
	delete(p.directlyToAstra, client)
	p.lock.Unlock()

	p.Metrics.DecrementConnections()
	p.checkRedirect()
}

// forwardDirect directly forwards traffic from src to dst.
func (p *CQLProxy) forwardDirect(src, dst net.Conn) {
	log.Debugf("Directly forwarding all data between %s and %s",
		src.RemoteAddr(), dst.RemoteAddr())

	go func() {
		defer src.Close()
		defer dst.Close()
		io.Copy(src, dst)
	}()

	go func() {
		defer src.Close()
		defer dst.Close()
		io.Copy(dst, src)
	}()
}

func (p *CQLProxy) mirrorToAstra(clientIP string, streamID uint16) {
	f := p.getOutstandingQuery(clientIP, streamID)

	err := p.writeToAstra(f, clientIP)
	if err != nil {
		log.Error(err)
		return
	}
}

// writeToAstra takes a query frame and ensures it is properly relayed to the Astra DB
func (p *CQLProxy) writeToAstra(f *frame.Frame, client string) error {

	log.Debugf("In writeToAstra")
	// Returns list of []string paths in form /opcode/action/table
	// opcode is "startup", "query", "batch", etc.
	// action is "select", "insert", "update", etc,
	// table is the table as written in the command
	paths, err := cqlparser.CassandraParseRequest(p.preparedQueryBytes, f.RawBytes)
	if err != nil {
		return err
	}
	log.Debugf("parsed request")

	if paths[0] == cqlparser.UnknownPreparedQueryPath {
		return fmt.Errorf("encountered unknown prepared query for stream %d, ignoring", f.Stream)
	}
	log.Debugf("found prepared query path")

	if len(paths) > 1 {
		log.Debugf("batch query")
		return p.handleBatchQuery(f, paths, client)
	}

	// currently handles query and prepare statements that involve 'use, insert, update, delete, and truncate'
	fields := strings.Split(paths[0], "/")
	log.Debugf("fields: %s", fields)
	if len(fields) > 2 {
		switch fields[1] {
		//case "statement prepare":
		case "prepare":
			log.Debugf("prepare statement query")
			return p.handlePrepareQuery(fields[3], f, client, paths)
		case "query", "execute":
			log.Debugf("statement query or execute")
			if fields[1] == "execute" {
				log.Debugf("execute")
				err = p.updatePrepareID(f)
				if err != nil {
					log.Error(err)
					return err
				}
			}

			queryType := query.Type(fields[2])
			log.Debugf("fields: %s", queryType)
			switch queryType {
			case query.USE:
				log.Debugf("query type use")
				return p.handleUseQuery(fields[3], f, client, paths)
			case query.INSERT, query.UPDATE, query.DELETE, query.TRUNCATE:
				log.Debugf("query type insert update delete or truncate")
				return p.handleWriteQuery(fields[3], queryType, f, client, paths)
			case query.SELECT:
				log.Debugf("query type select")
				p.Metrics.IncrementReads()
			}
		case "batch":
			return p.handleBatchQuery(f, paths, client)
		}
	} else {
		// path is '/opcode' case
		// FIXME: decide if there are any cases we need to handle here
		log.Debugf("len(fields) < 2: %s, %s", fields, len(fields))
		q := query.New(nil, query.MISC, f, client, paths)
		return p.executeOnAstra(q)
	}

	return nil
}

// updatePrepareID converts between source prepareID to astraPrepareID to ensure consistency
// between source and astra databases
func (p *CQLProxy) updatePrepareID(f *frame.Frame) error {
	log.Debugf("updatePrepareID")
	data := f.RawBytes
	idLength := binary.BigEndian.Uint16(data[9:11])
	preparedID := data[11 : 11+idLength]

	// Ensures that the mapping of source preparedID to astraPreparedID has finished executing
	// TODO: do this in a better way
	for {
		_, ok := p.mappedPreparedIDs[string(preparedID)]
		if ok {
			break
		}
		log.Debugf("sleeping, map %v, prepareID %v", p.mappedPreparedIDs, string(preparedID))
		time.Sleep(100 * time.Millisecond)
	}

	if newPreparedID, ok := p.mappedPreparedIDs[string(preparedID)]; ok {
		before := make([]byte, cassHdrLen)
		copy(before, data[:cassHdrLen])
		after := data[11+idLength:]

		newLen := make([]byte, 2)
		binary.BigEndian.PutUint16(newLen, uint16(len(newPreparedID)))

		newBytes := before
		newBytes = append(before, newLen...)
		newBytes = append(newBytes, []byte(newPreparedID)...)
		newBytes = append(newBytes, after...)

		f.RawBytes = newBytes
		binary.BigEndian.PutUint32(f.RawBytes[5:9], uint32(len(newBytes)-cassHdrLen))
		f.Length = uint32(len(newBytes) - cassHdrLen)

		return nil
	}

	return fmt.Errorf("no mapping for source prepared id %s to astra prepared id found", preparedID)
}

// astraReplayHandler will read response from astra database and match response
// to related queries to determine if any queries need to be retried
func (p *CQLProxy) astraReplyHandler(client net.Conn) {
	clientIP := client.RemoteAddr().String()
	session := p.getAstraSession(clientIP)

	for {
		frameHeader := make([]byte, cassHdrLen)
		numBytes, err := io.ReadFull(session, frameHeader)
		if err != nil {
			log.Error(err)
			return
		}
		if numBytes != cassHdrLen {
			log.Error("read less than full frame header")
			return
		}

		bodyLen := binary.BigEndian.Uint32(frameHeader[5:9])
		frameBody := make([]byte, bodyLen)
		if bodyLen != 0 {
			numBytes, err := io.ReadFull(session, frameBody)
			if err != nil {
				log.Error(err)
				continue
			}
			if numBytes != int(bodyLen) {
				log.Error("read less than full frame frame body")
				return
			}
		}

		data := append(frameHeader, frameBody...)
		resp := frame.New(data)

		p.lock.Lock()
		successful := resp.Opcode != 0x00
		if _, ok := p.outstandingQueries[clientIP][resp.Stream]; !ok {
			log.Errorf("could not find stream %d in outstandingQueriesf for client %s", resp.Stream, clientIP)
		} else if respChan, ok := p.queryResponses[clientIP][resp.Stream]; !ok {
			log.Errorf("could not find stream %d in queryResponses for client %s", resp.Stream, clientIP)
		} else {
			respChan <- successful
		}

		if successful {
			// if this is an opcode == RESULT message of type 'prepared', associate the prepared
			// statement id with the full query string that was included in the
			// associated PREPARE request.  The stream-id in this reply allows us to
			// find the associated prepare query string.
			if resp.Opcode == 0x08 {
				resultKind := binary.BigEndian.Uint32(data[9:13])
				if resultKind == 0x0004 {
					if sourcePreparedID, ok := p.preparedIDs[resp.Stream]; ok {
						idLen := binary.BigEndian.Uint16(data[13:15])
						astraPreparedID := string(data[15 : 15+idLen])

						p.mappedPreparedIDs[sourcePreparedID] = astraPreparedID
						log.Debugf("Mapped source PreparedID %s to Astra PreparedID %s", sourcePreparedID,
							astraPreparedID)
					}
				}
<<<<<<< HEAD

				log.Debugf("Received success response from Astra from query (%s, %d, %s)", clientIP, resp.Stream, string(resp.RawBytes))
				delete(p.outstandingQueries[clientIP], resp.Stream)
			} else {
				log.Debugf("Received error response from Astra from query (%s, %d, %s)", clientIP, resp.Stream, resp.Body)
				p.checkError(resp.RawBytes)
=======
>>>>>>> d0418908
			}

			log.Debugf("Received success response from Astra from query (%s, %d)", clientIP, resp.Stream)
			delete(p.outstandingQueries[clientIP], resp.Stream)
		} else {
			log.Debugf("Received error response from Astra from query (%s, %d)", clientIP, resp.Stream)
			p.checkError(resp.RawBytes)
		}
		p.lock.Unlock()

		p.lock.Lock()
		directToAstra := p.directlyToAstra[clientIP]
		p.lock.Unlock()
		if directToAstra {
			_, err = client.Write(data)
			if err != nil {
				log.Error(err)
				continue
			}
		}
	}
}

func (p *CQLProxy) checkError(body []byte) {
	errCode := binary.BigEndian.Uint16(body[0:2])
	switch errCode {
	case 0x0000:
		// Server Error
		p.Metrics.IncrementServerErrors()
	case 0x1100:
		// Write Timeout
		p.Metrics.IncrementWriteFails()
	case 0x1200:
		// Read Timeout
		p.Metrics.IncrementReadFails()
	}

}

func (p *CQLProxy) handlePrepareQuery(fromClause string, f *frame.Frame, client string, parsedPaths []string) error {
	keyspace, tableName := extractTableInfo(fromClause)

	// Is the keyspace already in the table clause of the query, or do we need to add it
	if keyspace == "" {
		keyspace = p.Keyspaces[client]
		if keyspace == "" {
			return errors.New("invalid keyspace")
		}
	}

	preparedID := p.preparedIDs[f.Stream]
	p.prepareIDToKeyspace[string(preparedID)] = keyspace

	table, ok := p.migrationStatus.Tables[keyspace][tableName]
	if !ok {
		return fmt.Errorf("table %s.%s does not exist", keyspace, tableName)
	}

	q := query.New(table, query.PREPARE, f, client, parsedPaths)
	p.executeQueryAstra(q, []*migration.Table{table})

	return nil
}

func (p *CQLProxy) handleUseQuery(keyspace string, f *frame.Frame, client string, parsedPaths []string) error {
	// Cassandra assumes case-insensitive unless keyspace is encased in quotation marks
	if strings.HasPrefix(keyspace, "\"") && strings.HasSuffix(keyspace, "\"") {
		keyspace = keyspace[1 : len(keyspace)-1]
	} else {
		keyspace = strings.ToLower(keyspace)
	}

	if _, ok := p.migrationStatus.Tables[keyspace]; !ok {
		return fmt.Errorf("keyspace %s does not exist", keyspace)
	}

	p.setKeyspace(client, keyspace)

	q := query.New(nil, query.USE, f, client, parsedPaths)
	p.executeQueryAstra(q, []*migration.Table{})

	return nil
}

// handleWriteQuery can handle QUERY and EXECUTE opcodes of type INSERT, UPDATE, DELETE, TRUNCATE
func (p *CQLProxy) handleWriteQuery(fromClause string, queryType query.Type, f *frame.Frame, client string, parsedPaths []string) error {
	keyspace, tableName := extractTableInfo(fromClause)

	// Is the keyspace already in the table clause of the query, or do we need to add it
	if keyspace == "" {
		if f.Opcode == 0x0a { //if execute
			data := f.RawBytes
			idLen := binary.BigEndian.Uint16(data[9:11])
			preparedID := string(data[11:(11 + idLen)])
			keyspace = p.prepareIDToKeyspace[preparedID]
		} else {
			keyspace = p.Keyspaces[client]
		}

		if keyspace == "" {
			return errors.New("invalid keyspace")
		}
	}

	table, ok := p.migrationStatus.Tables[keyspace][tableName]
	if !ok {
		return fmt.Errorf("table %s.%s does not exist", keyspace, tableName)
	}

	q := query.New(table, queryType, f, client, parsedPaths).UsingTimestamp()
	p.executeQueryAstra(q, []*migration.Table{table})

	return nil
}

func (p *CQLProxy) handleBatchQuery(f *frame.Frame, paths []string, client string) error {
	// Set to hold which tables we've already included queries for
	includedTables := make(map[string]*migration.Table)

	for _, path := range paths {
		fields := strings.Split(path, "/")
		keyspace, tableName := extractTableInfo(fields[3])
		if keyspace == "" {
			keyspace = p.Keyspaces[client]
			if keyspace == "" {
				return fmt.Errorf("invalid keyspace for batch query (%s, %d)", client, f.Stream)
			}
		}

		table, ok := p.migrationStatus.Tables[keyspace][tableName]
		if !ok {
			return fmt.Errorf("table %s.%s does not exist", keyspace, tableName)
		}

		explicitTable := fmt.Sprintf("%s.%s", keyspace, tableName)

		// Only create max one dummy query per table
		if _, ok := includedTables[explicitTable]; ok {
			continue
		}

		includedTables[explicitTable] = table
	}

	clientKeyspace := p.Keyspaces[client]
	var randomTable *migration.Table
	for _, table := range p.migrationStatus.Tables[clientKeyspace] {
		randomTable = table
		break
	}

	tableList := []*migration.Table{}
	for _, table := range includedTables {
		tableList = append(tableList, table)
	}

	q := query.New(randomTable, query.BATCH, f, client, paths).UsingTimestamp()
	p.executeQueryAstra(q, tableList)
	return nil
}

func (p *CQLProxy) executeQueryAstra(q *query.Query, tables []*migration.Table) {
	err := p.executeWriteAstra(q)
	if err != nil {
		// If for some reason, on the off chance that Astra cannot handle this query (but the client
		// database was able to), we must maintain consistency, so we need the migration service to
		// restart the migration of this table from the start, since the query is already reflected
		// in the client's database.
		log.Error(err)

		for _, table := range tables {
			err = p.sendTableRestart(table)
			if err != nil {
				// If this happens, there is a much bigger issue with the current state of the entire
				// proxy service.
				// TODO: maybe just send hard restart to Migration Service & restart proxy
				log.Error(err)
			}
		}
	}
}

// executeWriteAstra will keep retrying a query up to maxQueryRetries number of times
// if it's unsuccessful
<<<<<<< HEAD
func (p *CQLProxy) executeWriteAstra(q *query.Query, retries ...int) error {
	retry := 0
	if retries != nil {
		retry = retries[0]
	}

	if retry > maxQueryRetries {
		return fmt.Errorf("query on stream %d unsuccessful", q.Stream)
	}

	err := p.executeAndCheckAstraReply(q)
	if err != nil {
		log.Errorf("%s. Retrying query %d. Retry %d", err.Error(), q.Stream, retry)
		return p.executeWriteAstra(q, retry+1)
=======
func (p *CQLProxy) executeWrite(q *query.Query) error {
	for attempt := 0; attempt < maxQueryRetries; attempt++ {
		err := p.executeAndCheckReply(q)
		if err != nil {
			log.Errorf("retrying query %d - error: %s", q.Stream, err.Error())
		} else {
			p.Metrics.IncrementWrites()
			return nil
		}
>>>>>>> d0418908
	}

	return fmt.Errorf("query on stream %d unsuccessful", q.Stream)
}

// executeAndCheckAstraReply will send a query to the Astra DB, and listen for a response.
// Returns an error if the duration of queryTimeout passes without a response,
// or if the Astra DB responds saying that there was an error with the query.
func (p *CQLProxy) executeAndCheckAstraReply(q *query.Query) error {
	resp := p.createResponseChan(q)
	defer p.deleteResponseChan(q)

	err := p.executeOnAstra(q)
	if err != nil {
		return err
	}

	ticker := time.NewTicker(queryTimeout)
	defer ticker.Stop()
	for {
		select {
		case <-ticker.C:
			return fmt.Errorf("timeout for query %d", q.Stream)
		case success := <-resp:
			if success {
				log.Debugf("received successful response for query %d", q.Stream)
				return nil
			}
			return fmt.Errorf("received unsuccessful response for query %d", q.Stream)
		}
	}
}

func (p *CQLProxy) createResponseChan(q *query.Query) chan bool {
	p.lock.Lock()
	defer p.lock.Unlock()

	p.queryResponses[q.Source][q.Stream] = make(chan bool, 1)
	return p.queryResponses[q.Source][q.Stream]
}

func (p *CQLProxy) deleteResponseChan(q *query.Query) {
	p.lock.Lock()
	defer p.lock.Unlock()

	close(p.queryResponses[q.Source][q.Stream])
	delete(p.queryResponses[q.Source], q.Stream)
}

func (p *CQLProxy) executeOnAstra(q *query.Query) error {
	session := p.getAstraSession(q.Source)
	p.sessionLocks[q.Source].Lock()
	defer p.sessionLocks[q.Source].Unlock()

<<<<<<< HEAD
	log.Debugf("Executing %v on Astra %v", string(*&q.Query), q.Source)
=======
	log.Debugf("Executing %v on Astra.", *q)
>>>>>>> d0418908

	buf := bytes.NewBuffer(q.Query)
	n := len(q.Query)
	_, err := io.CopyN(session, buf, int64(n))

	return err
}

func (p *CQLProxy) handleMigrationConnection(conn net.Conn) {
	updates.CommunicationHandler(conn, p.migrationSession, p.handleUpdate)
}

func (p *CQLProxy) handleUpdate(update *updates.Update) error {
	switch update.Type {
	case updates.Start:
		var status migration.Status
		err := json.Unmarshal(update.Data, &status)
		if err != nil {
			return errors.New("unable to unmarshal json")
		}
		status.Lock = &sync.Mutex{}

		// TODO: Should probably restart the entire service if it's already running
		//p.restartIfRunning()
		p.MigrationStart <- &status
	case updates.Complete:
		p.MigrationDone <- struct{}{}
	case updates.Shutdown:
		p.ShutdownChan <- struct{}{}
	case updates.Success, updates.Failure:
		p.lock.Lock()
		if respChan, ok := p.outstandingUpdates[update.ID]; ok {
			respChan <- update.Type == updates.Success
		}
		p.lock.Unlock()
	}

	return nil
}

func (p *CQLProxy) sendTableRestart(table *migration.Table) error {
	marshaledTable, err := json.Marshal(table)
	if err != nil {
		return err
	}

	update := updates.New(updates.TableRestart, marshaledTable)
	return updates.Send(update, p.migrationSession)
}

func (p *CQLProxy) setKeyspace(clientIP string, keyspace string) {
	p.lock.Lock()
	defer p.lock.Unlock()

	p.Keyspaces[clientIP] = keyspace
	p.astraKeyspace[clientIP] = keyspace
}

func (p *CQLProxy) getOutstandingQuery(clientIP string, streamID uint16) *frame.Frame {
	p.lock.Lock()
	defer p.lock.Unlock()

	return p.outstandingQueries[clientIP][streamID]
}

func (p *CQLProxy) getAstraSession(client string) net.Conn {
	p.lock.Lock()
	defer p.lock.Unlock()

	/*
	for _, session := range p.astraSessions {
		log.Debugf("session local: %v",session.LocalAddr().String());
		log.Debugf("session remote: %v", session.RemoteAddr().String());
	}
	 */

	return p.astraSessions[client]
}

func (p *CQLProxy) getTable(keyspace string, tableName string) *migration.Table {
	p.migrationStatus.Lock.Lock()
	defer p.migrationStatus.Lock.Unlock()

	return p.migrationStatus.Tables[keyspace][tableName]
}

func (p *CQLProxy) tableStatus(keyspace string, tableName string) migration.Step {
	table := p.getTable(keyspace, tableName)
	table.Lock.Lock()
	defer table.Lock.Unlock()

	return table.Step
}

// checkRedirect communicates over the ReadyForRedirect channel when migration is complete
// and there are no direct connections to the client's source DB any longer
// (envoy can point directly to the Astra DB now, skipping over proxy)
func (p *CQLProxy) checkRedirect() {
	if p.migrationComplete && p.Metrics.SourceConnections() == 0 {
		log.Debug("No more connections to client database; ready for redirect.")
		p.ReadyForRedirect <- struct{}{}
	}
}

// Shutdown shuts down the proxy service
func (p *CQLProxy) Shutdown() {
	log.Info("Proxy shutting down...")
	p.shutdown = true
	for _, listener := range p.listeners {
		listener.Close()
	}

	// TODO: Stop all goroutines
}

// reset will reset all context within the proxy service
func (p *CQLProxy) reset() {
	p.queryResponses = make(map[string]map[uint16]chan bool)
	p.ReadyChan = make(chan struct{})
	p.ShutdownChan = make(chan struct{})
	p.shutdown = false
	p.outstandingQueries = make(map[string]map[uint16]*frame.Frame)
	p.outstandingUpdates = make(map[string]chan bool)
	p.migrationComplete = p.Conf.MigrationComplete
	p.listeners = []net.Listener{}
	p.ReadyForRedirect = make(chan struct{})
	p.lock = &sync.Mutex{}
	p.Metrics = metrics.New(p.Conf.ProxyMetricsPort)
	p.Metrics.Expose()

	p.originCassandraIP = fmt.Sprintf("%s:%d", p.Conf.SourceHostname, p.Conf.SourcePort)
	p.astraIP = fmt.Sprintf("%s:%d", p.Conf.AstraHostname, p.Conf.AstraPort)
	p.migrationServiceIP = fmt.Sprintf("%s:%d", p.Conf.MigrationServiceHostname, p.Conf.MigrationCommunicationPort)
	p.preparedQueries = &cqlparser.PreparedQueries{
		PreparedQueryPathByStreamID:   make(map[uint16]string),
		PreparedQueryPathByPreparedID: make(map[string]string),
	}
	p.MigrationStart = make(chan *migration.Status, 1)
	p.MigrationDone = make(chan struct{})
	p.Keyspaces = make(map[string]string)
	p.astraKeyspace = make(map[string]string)
	p.astraSessions = make(map[string]net.Conn)
	p.sessionLocks = make(map[string]*sync.Mutex)
	p.preparedIDs = make(map[uint16]string)
	p.mappedPreparedIDs = make(map[string]string)
	p.outstandingPrepares = make(map[uint16][]byte)
	p.preparedQueryBytes = make(map[string][]byte)
	p.prepareIDToKeyspace = make(map[string]string)
	p.directlyToAstra = make(map[string]bool)
}

// Establishes a TCP connection with the passed in IP. Retries using exponential backoff.
func establishConnection(ip string) net.Conn {
	b := &backoff.Backoff{
		Min:    100 * time.Millisecond,
		Max:    10 * time.Second,
		Factor: 2,
		Jitter: false,
	}

	log.Debugf("Attempting to connect to %s...", ip)
	for {
		conn, err := net.Dial("tcp", ip)
		if err != nil {
			nextDuration := b.Duration()
			log.Errorf("Couldn't connect to %s, retrying in %s...", ip, nextDuration.String())
			time.Sleep(nextDuration)
			continue
		}
		log.Infof("Successfully established connection with %s", conn.RemoteAddr())
		return conn
	}
}

// Given a FROM argument, extract the table name
// ex: table, keyspace.table, keyspace.table;, keyspace.table(, etc..
func extractTableInfo(fromClause string) (string, string) {
	fromClause = strings.TrimSuffix(fromClause, ";")

	keyspace := ""
	tableName := fromClause

	// Separate keyspace & tableName if together
	if i := strings.IndexRune(fromClause, '.'); i != -1 {
		keyspace = fromClause[:i]
		tableName = fromClause[i+1:]
	}

	// Remove column names if part of an INSERT query: ex: TABLE(col, col)
	if i := strings.IndexRune(tableName, '('); i != -1 {
		tableName = tableName[:i]
	}

	// Make keyspace and tablename lowercase if necessary.
	// Otherwise, leave case as-is but trim quotations marks
	if strings.HasPrefix(keyspace, "\"") && strings.HasSuffix(keyspace, "\"") {
		keyspace = strings.TrimPrefix(keyspace, "\"")
		keyspace = strings.TrimSuffix(keyspace, "\"")
	} else {
		keyspace = strings.ToLower(keyspace)
	}

	if strings.HasPrefix(tableName, "\"") && strings.HasSuffix(tableName, "\"") {
		tableName = strings.TrimPrefix(tableName, "\"")
		tableName = strings.TrimSuffix(tableName, "\"")
	} else {
		tableName = strings.ToLower(tableName)
	}

	return keyspace, tableName
}<|MERGE_RESOLUTION|>--- conflicted
+++ resolved
@@ -643,22 +643,14 @@
 							astraPreparedID)
 					}
 				}
-<<<<<<< HEAD
 
 				log.Debugf("Received success response from Astra from query (%s, %d, %s)", clientIP, resp.Stream, string(resp.RawBytes))
 				delete(p.outstandingQueries[clientIP], resp.Stream)
 			} else {
 				log.Debugf("Received error response from Astra from query (%s, %d, %s)", clientIP, resp.Stream, resp.Body)
 				p.checkError(resp.RawBytes)
-=======
->>>>>>> d0418908
-			}
-
-			log.Debugf("Received success response from Astra from query (%s, %d)", clientIP, resp.Stream)
-			delete(p.outstandingQueries[clientIP], resp.Stream)
-		} else {
-			log.Debugf("Received error response from Astra from query (%s, %d)", clientIP, resp.Stream)
-			p.checkError(resp.RawBytes)
+			}
+
 		}
 		p.lock.Unlock()
 
@@ -836,23 +828,7 @@
 
 // executeWriteAstra will keep retrying a query up to maxQueryRetries number of times
 // if it's unsuccessful
-<<<<<<< HEAD
-func (p *CQLProxy) executeWriteAstra(q *query.Query, retries ...int) error {
-	retry := 0
-	if retries != nil {
-		retry = retries[0]
-	}
-
-	if retry > maxQueryRetries {
-		return fmt.Errorf("query on stream %d unsuccessful", q.Stream)
-	}
-
-	err := p.executeAndCheckAstraReply(q)
-	if err != nil {
-		log.Errorf("%s. Retrying query %d. Retry %d", err.Error(), q.Stream, retry)
-		return p.executeWriteAstra(q, retry+1)
-=======
-func (p *CQLProxy) executeWrite(q *query.Query) error {
+func (p *CQLProxy) executeWriteAstra(q *query.Query) error {
 	for attempt := 0; attempt < maxQueryRetries; attempt++ {
 		err := p.executeAndCheckReply(q)
 		if err != nil {
@@ -861,7 +837,6 @@
 			p.Metrics.IncrementWrites()
 			return nil
 		}
->>>>>>> d0418908
 	}
 
 	return fmt.Errorf("query on stream %d unsuccessful", q.Stream)
@@ -916,11 +891,7 @@
 	p.sessionLocks[q.Source].Lock()
 	defer p.sessionLocks[q.Source].Unlock()
 
-<<<<<<< HEAD
 	log.Debugf("Executing %v on Astra %v", string(*&q.Query), q.Source)
-=======
-	log.Debugf("Executing %v on Astra.", *q)
->>>>>>> d0418908
 
 	buf := bytes.NewBuffer(q.Query)
 	n := len(q.Query)
