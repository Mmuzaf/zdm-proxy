--- conflicted
+++ resolved
@@ -1,12 +1,6 @@
 package filter
 
 import (
-<<<<<<< HEAD
-=======
-	"cloud-gate/proxy/auth"
-	"cloud-gate/proxy/frame"
-	"cloud-gate/updates"
->>>>>>> 559d8a88
 	"encoding/binary"
 	"encoding/json"
 	"errors"
@@ -23,6 +17,7 @@
 	"cloud-gate/proxy/cqlparser"
 	"cloud-gate/proxy/frame"
 	"cloud-gate/updates"
+	"cloud-gate/proxy/auth"
 
 	"github.com/jpillora/backoff"
 	log "github.com/sirupsen/logrus"
@@ -244,20 +239,14 @@
 
 		go p.astraReplyHandler(client)
 
-<<<<<<< HEAD
 		// Begin two way packet forwarding
 		go p.forward(client, database)
-		go p.forward(database, client)
+		//go p.forward(database, client)
 	} else {
 		astra := p.establishConnection(p.astraIP)
 		go p.forwardDirect(client, astra)
 		go p.forwardDirect(astra, client)
 	}
-=======
-	// Begin two way packet forwarding
-	go p.forward(client, database)
-	//go p.forward(database, client)
->>>>>>> 559d8a88
 }
 
 // Should only be called when migration is currently running
